--- conflicted
+++ resolved
@@ -37,11 +37,8 @@
     viewing: boolean = false;
     number = 0;
     display: string;
-<<<<<<< HEAD
     friendly: boolean = false;
-=======
     "statblock-link": string;
->>>>>>> 4eb0ed57
     constructor(public creature: HomebrewCreature, initiative: number = 0) {
         this.name = creature.name;
         this.display = creature.display;
@@ -180,11 +177,8 @@
             xp: this.xp,
             active: this.active,
             hidden: this.hidden,
-<<<<<<< HEAD
-            friendly: this.friendly
-=======
+            friendly: this.friendly,
             "statblock-link": this["statblock-link"]
->>>>>>> 4eb0ed57
         };
     }
 
