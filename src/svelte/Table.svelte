--- conflicted
+++ resolved
@@ -146,14 +146,6 @@
                         data-hp-percent={Math.round(
                             ((creature.hp ?? 0) / creature.max) * 100 ?? 0
                         )}
-<<<<<<< HEAD
-                        on:click={(evt) => {
-                            if (evt.getModifierState(clickModifier)) {
-                                dispatch("hp", { creature });
-                                return;
-                            }
-                            openView(creature);
-=======
                         on:click={(e) => {
                             dispatch(
                                 "hp", 
@@ -165,7 +157,6 @@
                                 }
                             );
                             e.stopPropagation();
->>>>>>> dcfa3f91
                         }}
                         on:contextmenu={(evt) => hamburgerIcon(evt, creature)}
                     >
