--- conflicted
+++ resolved
@@ -41,14 +41,10 @@
     />
 </td>
 <td class="name-container">
-<<<<<<< HEAD
-    <div class="name-holder">
+    <div class="name-holder" on:click={() => view.openCombatant(creature)}>
         {#if creature.hidden}
             <div class='centered-icon' use:hiddenIcon />
         {/if}
-=======
-    <div class="name-holder" on:click={() => view.openCombatant(creature)}>
->>>>>>> dcfa3f91
         {#if creature.player}
             <strong class="name player">{creature.name}</strong>
         {:else}
@@ -70,24 +66,8 @@
     </div>
 </td>
 
-<<<<<<< HEAD
-<td class="center hp-container">
-    <div
-        class="editable"
-        on:click={(e) => {
-            dispatch("hp", {
-                creature: creature,
-                ctrl: e.getModifierState(META_MODIFIER),
-                shift: e.getModifierState("Shift"),
-                alt: e.getModifierState("Alt")
-            });
-            e.stopPropagation();
-        }}
-    >
-=======
 <td class="center hp-container creature-adder">
     <div>
->>>>>>> dcfa3f91
         {@html creature.hpDisplay}
     </div>
 </td>
