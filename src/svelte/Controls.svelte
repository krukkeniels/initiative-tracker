<script lang="ts">
    import { createEventDispatcher } from "svelte";
    import { ExtraButtonComponent } from "obsidian";

    import store from "./store";
    import { BACKWARD, DICE, FORWARD, NEW, PLAY, REDO, STOP } from "src/utils";
    import type { Creature } from "src/utils/creature";
    import type TrackerView from "src/view";

    const dispatch = createEventDispatcher();

    let active: boolean = false,
        creatures: Creature[] = [],
        current: Creature,
        view: TrackerView;

    store.creatures.subscribe((value) => {
        creatures = value;
        creatures.sort((a, b) => b.initiative - a.initiative);
    });
    store.current.subscribe((value) => {
        current = value;
    });
    store.view.subscribe((value) => {
        view = value;
    });

    store.active.set(active);

    const playButton = (node: HTMLElement) => {
        new ExtraButtonComponent(node)
            .setIcon(PLAY)
            .setTooltip("Play") /* 
            .setDisabled(numberOfCreatures == 0) */
            .onClick(() => {
                dispatch("play");
                /* const enabled = creatures.filter((c) => c.enabled);
                store.current.set(enabled[0]);
                active = true;
                store.active.set(active);
                view.plugin.active = active; */
            });
    };
    const stopButton = (node: HTMLElement) => {
        new ExtraButtonComponent(node)
            .setIcon(STOP)
            .setTooltip("Stop") /* 
            .setDisabled(numberOfCreatures == 0) */
            .onClick(() => {
                dispatch("stop");
                /* active = false;
                store.active.set(active);
                store.current.set(null);
                view.plugin.active = active; */
            });
    };
    const nextButton = (node: HTMLElement) => {
        new ExtraButtonComponent(node)
            .setIcon(FORWARD)
            .setTooltip("Next")
            .onClick(() => {
                dispatch("go-to-next");
                /* const enabled = creatures.filter((c) => c.enabled);
                const index = enabled.indexOf(current);
                const c =
                    (((index + 1) % enabled.length) + enabled.length) %
                    enabled.length;
                store.current.set(enabled[c]); */
            });
    };
    const prevButton = (node: HTMLElement) => {
        new ExtraButtonComponent(node)
            .setIcon(BACKWARD)
            .setTooltip("Previous")
            .onClick(() => {
                dispatch("go-to-previous");
                /* const enabled = creatures.filter((c) => c.enabled);
                const index = enabled.indexOf(current);
                const c =
                    (((index - 1) % enabled.length) + enabled.length) %
                    enabled.length;
                store.current.set(enabled[c]); */
            });
    };

    const restoreButton = (node: HTMLElement) => {
        new ExtraButtonComponent(node)
            .setIcon(REDO)
<<<<<<< HEAD
            .setTooltip("Reset HP")
=======
            .setTooltip("Reset HP & status")
>>>>>>> e1f04669
            .onClick(() => {
                dispatch("reset-encounter");
                /* for (let creature of creatures) {
                    creature.hp = creature.max;
                    creature.status = new Set();
                }
                store.creatures.set([...creatures]); */
            });
    };
    const newButton = (node: HTMLElement) => {
        new ExtraButtonComponent(node)
            .setIcon(NEW)
            .setTooltip("New Encounter")
            .onClick(() => {
                dispatch("new-encounter");
            });
    };

    const diceButton = (node: HTMLElement) => {
        new ExtraButtonComponent(node)
            .setIcon(DICE)
            .setTooltip("Re-roll Initiatives")
            .onClick(() => {
                dispatch("reroll-initiative");
                for (let creature of creatures) {
                    creature.initiative = Math.floor(Math.random() * 19 + 1);
                }
                store.creatures.set([...creatures]);
            });
    };
</script>

<div class="buttons">
    <div class="state">
        {#if active}
            <div use:stopButton />
            <div use:prevButton />
            <div use:nextButton />
        {:else}
            <div use:playButton />
        {/if}
    </div>
    <div class="clean">
        <div use:diceButton />
        <div use:restoreButton />
        <div use:newButton />
    </div>
</div>

<style>
    .buttons {
        display: flex;
        justify-content: space-between;
        padding: 0 0.5rem 0.5rem 0.5rem;
    }
    .state {
        display: flex;
        justify-content: flex-start;
        align-items: center;
    }
    .clean {
        display: flex;
        justify-content: flex-end;
        align-items: center;
    }

    .state > *:not(:last-child),
    .clean > *:not(:last-child) {
        margin-right: 0.25rem;
    }
</style><|MERGE_RESOLUTION|>--- conflicted
+++ resolved
@@ -86,11 +86,7 @@
     const restoreButton = (node: HTMLElement) => {
         new ExtraButtonComponent(node)
             .setIcon(REDO)
-<<<<<<< HEAD
-            .setTooltip("Reset HP")
-=======
             .setTooltip("Reset HP & status")
->>>>>>> e1f04669
             .onClick(() => {
                 dispatch("reset-encounter");
                 /* for (let creature of creatures) {
