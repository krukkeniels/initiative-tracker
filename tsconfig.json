--- conflicted
+++ resolved
@@ -13,10 +13,6 @@
         "lib": ["dom", "esnext", "scripthost"],
         "experimentalDecorators": true
     },
-<<<<<<< HEAD
-    "include": ["src/*", "@types"]
-=======
-    "experimentalDecorators": true,
-    "include": ["src/*"]
->>>>>>> 5b3ad7a2
+    "include": ["src/*", "@types"],
+    "experimentalDecorators": true
 }