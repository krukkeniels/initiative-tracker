--- conflicted
+++ resolved
@@ -1,13 +1,8 @@
 {
     "id": "initiative-tracker",
     "name": "Initiative Tracker",
-<<<<<<< HEAD
-    "version": "7.6.3",
+    "version": "7.6.4",
     "minAppVersion": "0.15.0",
-=======
-    "version": "7.6.4",
-    "minAppVersion": "0.12.10",
->>>>>>> dcfa3f91
     "author": "Jeremy Valentine",
     "description": "TTRPG Initiative Tracker for Obsidian.md",
     "authorUrl": "https://github.com/valentine195/obsidian-initiative-tracker",
